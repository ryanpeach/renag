--- conflicted
+++ resolved
@@ -26,7 +26,6 @@
     rev: v1.1.10
     hooks:
       - id: remove-tabs
-<<<<<<< HEAD
       - id: remove-crlf
 
   - repo: https://github.com/timothycrosley/isort
@@ -65,8 +64,5 @@
         pass_filenames: false
         args:
           - "--load_module"
-          - "examples"
-          - "--staged"
-=======
-      - id: remove-crlf
->>>>>>> b7ddddf3
+          - "complaints"
+          - "--staged"