--- conflicted
+++ resolved
@@ -2,8 +2,7 @@
 This module runs the code from the commandline.
 """
 import argparse
-import importlib.util
-import inspect
+import importlib
 import os
 from collections import defaultdict
 from pathlib import Path
@@ -35,7 +34,7 @@
         help="The directory to run all globs and issue complaints about.",
     )
     parser.add_argument(
-        "-n",
+        "--n",
         type=int,
         default=5,
         help="The number of lines before and after an error to show in context.",
@@ -55,7 +54,6 @@
     if not args.analyze_dir.is_dir():
         raise ValueError(f"{args.analyze_dir} is not a directory.")
 
-<<<<<<< HEAD
     load_module_path = Path(args.load_module).relative_to(".")
     analyze_dir = Path(args.analyze_dir).absolute()
     context_nb_lines = max(int(args.n), 0)
@@ -75,7 +73,6 @@
 
     # Get the relative module name
     load_module = str(load_module_path).replace(os.sep, ".")
-
     mod = importlib.import_module(load_module)
     all_complainers: List[Complainer] = []
     for item_name in mod.__dict__:
@@ -84,26 +81,6 @@
             if isinstance(item, type) and issubclass(item, Complainer):
                 # Initialize the item and add it to all complainers
                 all_complainers.append(item())
-=======
-    # load_module_path = Path(args.load_module).relative_to(".")
-    load_module_path = Path(args.load_module).absolute()
-    analyze_dir      = Path(args.analyze_dir).absolute()
-    context_nb_lines = max(int(args.n), 0)
->>>>>>> b7ddddf3
-
-    all_complainers: List[Complainer] = []
-    # For all files in the target folder.
-    for file in os.listdir(load_module_path):
-        # If file starts from letter and ends with .py
-        if file[0].isalpha() and file.endswith(".py"):
-            # Import each file as a module from it's full path.
-            spec = importlib.util.spec_from_file_location(".", load_module_path / file)
-            mod = importlib.util.module_from_spec(spec)
-            spec.loader.exec_module(mod)
-            # For each object definition that is a class.
-            for _name, obj in inspect.getmembers(mod, inspect.isclass):
-                if issubclass(obj, Complainer) and obj != Complainer:
-                    all_complainers.append(obj())
 
     if not all_complainers:
         raise ValueError(f"No Complainers found in module from {load_module_path}.")
@@ -155,14 +132,8 @@
         untracked_files = {Path(path).absolute() for path in repo.untracked_files}
 
     # Iterate over all captures and globs
-<<<<<<< HEAD
-    N, N_WARNINGS, N_CRITICAL = 0, 0, 0
+    N_WARNINGS, N_CRITICAL = 0, 0
     for file, captures in all_captures_files.items():
-=======
-    N_WARNINGS, N_CRITICAL = 0, 0
-    for glob, captures in all_captures_globs.items():
->>>>>>> b7ddddf3
-
         # Check if file is staged for git commit if args.git is true
         if args.staged and file not in staged_files:
             continue
@@ -192,7 +163,6 @@
                     if file not in complainer_to_files[complainer]:
                         continue
 
-<<<<<<< HEAD
                     complaints = complainer.check(
                         txt=txt,
                         capture_span=(start, stop),
@@ -201,47 +171,20 @@
                     )
 
                     for complaint in complaints:
-                        N += 1
                         if complaint.severity is Severity.CRITICAL:
                             N_CRITICAL += 1
                         else:
                             N_WARNINGS += 1
 
-                        print(complaint.pformat(context_nb_lines=context_nb_lines))
-                        print()
-=======
-                # Then Iterate over all captures
-                for capture in captures:
-
-                    # Then Get all matches in the file
-                    for match in Regex(capture).compile(re.MULTILINE | re.DOTALL).finditer(txt):
-                        span: Span = match.span()
-
-                        # Then iterate over all complainers
-                        for complainer in capture_to_complainer[str(capture)]:
-
-                            complaints = complainer.check(txt=txt, capture_span=span, path=file)
-
-                            for complaint in complaints:
-                                if complaint.severity == Severity.CRITICAL:
-                                    N_CRITICAL += 1
-                                else:
-                                    N_WARNINGS += 1
-
-                                print(
-                                    complaint.pformat(
-                                        context_nb_lines=context_nb_lines
-                                    ),
-                                    end="\n\n",
-                                )
+                        print(
+                            complaint.pformat(context_nb_lines=context_nb_lines),
+                            end="\n\n",
+                        )
 
     # In the end, we try to call .finalize() on each complainer. Its purpose is
     # to allow for complainers to have methods that will be called once, in the end.
     for capture in captures:
-        for complainer in capture_to_complainer[str(capture)]:
-            if not hasattr(complainer, "finalize"):
-                continue
-
+        for complainer in capture_to_complainer[capture]:
             complaints = complainer.finalize()
             for complaint in complaints:
                 if complaint.severity == Severity.CRITICAL:
@@ -250,12 +193,8 @@
                     N_WARNINGS += 1
 
                 print(
-                    complaint.pformat(
-                        context_nb_lines=context_nb_lines
-                    ),
-                    end="\n\n",
+                    complaint.pformat(context_nb_lines=context_nb_lines), end="\n\n",
                 )
->>>>>>> b7ddddf3
 
     # End by exiting the program
     N = N_WARNINGS + N_CRITICAL
